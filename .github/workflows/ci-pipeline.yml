name: ci pipeline

on:
  - push
  - pull_request

jobs:
  main:

    runs-on: ubuntu-latest
    strategy:
      matrix:
        python-version: [3.8]

    steps:
      - uses: actions/checkout@v2
      - name: Python ${{ matrix.python-version }}
        uses: actions/setup-python@v2
        with:
          python-version: ${{ matrix.python-version }}
      - name: Dependency installation
        run: |
          sudo apt-get -y update
          sudo apt-get -y install ffmpeg
          sudo apt-get -y install espeak libespeak1 libespeak-dev espeak-data
          sudo apt-get -y install libsndfile-dev
          python -m pip install --upgrade pip
          cat requirements.txt | xargs -L 1 pip install
          cat requirements-stretch.txt | xargs -L 1 pip install
          cat requirements-translation.txt | xargs -L 1 pip install
          cat requirements-dev.txt | xargs -L 1 pip install
          cat requirements-site.txt | xargs -L 1 pip install
          pip install -e . --ignore-installed
      - name: Type checking
        run: |
<<<<<<< HEAD
          python -m mypy --follow-imports=skip subaligner
=======
          python -m mypy --follow-imports=normal subaligner
>>>>>>> e7eada59
      - name: Linting
        run: |
          pycodestyle subaligner tests examples misc bin/subaligner bin/subaligner_1pass bin/subaligner_2pass bin/subaligner_batch bin/subaligner_convert bin/subaligner_train  bin/subaligner_tune setup.py --ignore=E203,E501,W503 --exclude="subaligner/lib"
      - name: Unit tests and coverage
        run: |
          coverage run -m unittest discover
          coverage combine
          coverage xml
          bash <(curl -s https://codecov.io/bash)
      - name: Integration tests
        run: |
          radish -b tests/integration/radish tests/integration/feature
<|MERGE_RESOLUTION|>--- conflicted
+++ resolved
@@ -33,11 +33,7 @@
           pip install -e . --ignore-installed
       - name: Type checking
         run: |
-<<<<<<< HEAD
-          python -m mypy --follow-imports=skip subaligner
-=======
           python -m mypy --follow-imports=normal subaligner
->>>>>>> e7eada59
       - name: Linting
         run: |
           pycodestyle subaligner tests examples misc bin/subaligner bin/subaligner_1pass bin/subaligner_2pass bin/subaligner_batch bin/subaligner_convert bin/subaligner_train  bin/subaligner_tune setup.py --ignore=E203,E501,W503 --exclude="subaligner/lib"
