--- conflicted
+++ resolved
@@ -131,13 +131,8 @@
 ```
 # Alignment on embedded subtitles
 
-<<<<<<< HEAD
-$ subaligner -m single -v video.mkv -s embedded:stream_index=0,file_extension=srt
-$ subaligner -m dual -v video.mkv -s embedded:stream_index=0,file_extension=srt
-=======
 $ subaligner -m single -v video.mkv -s embedded:stream_index=0 -o subtitle_aligned.srt
 $ subaligner -m dual -v video.mkv -s embedded:stream_index=0 -o subtitle_aligned.srt
->>>>>>> 8f5c6b97
 ```
 ```
 # Translative alignment with the ISO 639-3 language code pair (src,tgt)
