--- conflicted
+++ resolved
@@ -39,13 +39,8 @@
 
 **Alignment on embedded subtitles**::
 
-<<<<<<< HEAD
-    (.venv) $ subaligner -m single -v video.mkv -s embedded:stream_index=0,file_extension=srt
-    (.venv) $ subaligner -m dual -v video.mkv -s embedded:stream_index=0,file_extension=srt
-=======
     (.venv) $ subaligner -m single -v video.mkv -s embedded:stream_index=0 -o subtitle_aligned.srt
     (.venv) $ subaligner -m dual -v video.mkv -s embedded:stream_index=0 -o subtitle_aligned.srt
->>>>>>> 8f5c6b97
 
 **Translative alignment with the ISO 639-3 language code pair (src,tgt)**::
 
