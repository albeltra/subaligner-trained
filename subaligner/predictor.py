import os
import datetime
import traceback
import threading
import concurrent.futures
import gc
import math
import logging
import numpy as np
import multiprocessing as mp
<<<<<<< HEAD
from typing import Tuple, List, Optional, Dict, Any, Iterable
=======
from typing import Tuple, List, Optional, Dict, Any, Iterable, Union
>>>>>>> e7eada59
from pysrt import SubRipTime, SubRipItem, SubRipFile
from sklearn.metrics import log_loss
from copy import deepcopy
from .network import Network
from .embedder import FeatureEmbedder
from .media_helper import MediaHelper
from .singleton import Singleton
from .subtitle import Subtitle
from .hyperparameters import Hyperparameters
from .exception import TerminalException
from .exception import NoFrameRateException
from .logger import Logger


class Predictor(metaclass=Singleton):
    """ Predictor for working out the time to shift subtitles
    """
    __MAX_SHIFT_IN_SECS = (
        100
    )
    __MAX_CHARS_PER_SEC = (
        50
    )  # Average 0.3 word per sec multiplies average 6 characters per word
    __MAX_HEAD_ROOM = 20000  # Maximum duration without subtitle (10 minutes)

    __SEGMENT_PREDICTION_TIMEOUT = 60  # Maximum waiting time in seconds when predicting each segment

    __THREAD_QUEUE_SIZE = 8
    __THREAD_NUMBER = 4

    def __init__(self, **kwargs) -> None:
        """Feature predictor initialiser.

            Keyword Arguments:
                n_mfcc {int} -- The number of MFCC components (default: {13}).
                frequency {float} -- The sample rate  (default: {16000}).
                hop_len {int} -- The number of samples per frame (default: {512}).
                step_sample {float} -- The space (in seconds) between the begining of each sample (default: 1s / 25 FPS = 0.04s).
                len_sample {float} -- The length in seconds for the input samples (default: {0.075}).
        """

        self.__feature_embedder = FeatureEmbedder(**kwargs)
        self.__LOGGER = Logger().get_logger(__name__)
        self.__media_helper = MediaHelper()

    def predict_single_pass(
            self,
            video_file_path: str,
            subtitle_file_path: str,
            weights_dir: str = os.path.join(os.path.dirname(__file__), "models/training/weights"),
    ) -> Tuple[List[SubRipItem], str, Union[np.ndarray, List[float]], Optional[float]]:
        """Predict time to shift with single pass

            Arguments:
                video_file_path {string} -- The input video file path.
                subtitle_file_path {string} -- The path to the subtitle file.
                weights_dir {string} -- The the model weights directory.

            Returns:
                tuple -- The shifted subtitles, the audio file path and the voice probabilities of the original audio.
        """

        weights_file_path = self.__get_weights_path(weights_dir)
        audio_file_path = ""
        frame_rate = None
        try:
            subs, audio_file_path, voice_probabilities = self.__predict(
                video_file_path, subtitle_file_path, weights_file_path
            )
            try:
                frame_rate = self.__media_helper.get_frame_rate(video_file_path)
                self.__feature_embedder.step_sample = 1 / frame_rate
                self.__on_frame_timecodes(subs)
            except NoFrameRateException:
                self.__LOGGER.warning("Cannot detect the frame rate for %s" % video_file_path)
            return subs, audio_file_path, voice_probabilities, frame_rate
        finally:
            if os.path.exists(audio_file_path):
                os.remove(audio_file_path)

    def predict_dual_pass(
            self,
            video_file_path: str,
            subtitle_file_path: str,
            weights_dir: str = os.path.join(os.path.dirname(__file__), "models/training/weights"),
            stretch: bool = False,
            stretch_in_lang: str = "eng",
            exit_segfail: bool = False,
    ) -> Tuple[List[SubRipItem], List[SubRipItem], Union[np.ndarray, List[float]], Optional[float]]:
        """Predict time to shift with single pass

            Arguments:
            video_file_path {string} -- The input video file path.
            subtitle_file_path {string} -- The path to the subtitle file.
            weights_dir {string} -- The the model weights directory.
            stretch {bool} -- True to stretch the subtitle segments (default: {False})
            stretch_in_lang {str} -- The language used for stretching subtitles (default: {"eng"}).
            exit_segfail {bool} -- True to exit on any segment alignment failures (default: {False})

            Returns:
            tuple -- The shifted subtitles, the globally shifted subtitles and the voice probabilities of the original audio.
        """

        weights_file_path = self.__get_weights_path(weights_dir)
        audio_file_path = ""
        frame_rate = None
        try:
            subs, audio_file_path, voice_probabilities = self.__predict(
                video_file_path, subtitle_file_path, weights_file_path
            )
            new_subs = self.__predict_2nd_pass(
                audio_file_path,
                subs,
                weights_file_path=weights_file_path,
                stretch=stretch,
                stretch_in_lang=stretch_in_lang,
                exit_segfail=exit_segfail,
            )
            try:
                frame_rate = self.__media_helper.get_frame_rate(video_file_path)
                self.__feature_embedder.step_sample = 1 / frame_rate
                self.__on_frame_timecodes(new_subs)
            except NoFrameRateException:
                self.__LOGGER.warning("Cannot detect the frame rate for %s" % video_file_path)
            self.__LOGGER.debug("Aligned segments generated")
            return new_subs, subs, voice_probabilities, frame_rate
        finally:
            if os.path.exists(audio_file_path):
                os.remove(audio_file_path)

    def predict_plain_text(self, video_file_path: str, subtitle_file_path: str, stretch_in_lang: str = "eng") -> Tuple:
        """Predict time to shift with plain texts

            Arguments:
            video_file_path {string} -- The input video file path.
            subtitle_file_path {string} -- The path to the subtitle file.
            stretch_in_lang {str} -- The language used for stretching subtitles (default: {"eng"}).

            Returns:
            tuple -- The shifted subtitles, the audio file path (None) and the voice probabilities of the original audio (None).
        """
        from aeneas.executetask import ExecuteTask
        from aeneas.task import Task
        from aeneas.runtimeconfiguration import RuntimeConfiguration
        from aeneas.logger import Logger as AeneasLogger

        t = datetime.datetime.now()
        audio_file_path = self.__media_helper.extract_audio(
            video_file_path, True, 16000
        )
        self.__LOGGER.debug(
            "[{}] Audio extracted after {}".format(
                os.getpid(), str(datetime.datetime.now() - t)
            )
        )

        root, _ = os.path.splitext(audio_file_path)

        # Initialise a DTW alignment task
        task_config_string = (
            "task_language={}|os_task_file_format=srt|is_text_type=subtitles".format(stretch_in_lang)
        )
        runtime_config_string = "dtw_algorithm=stripe"  # stripe or exact
        task = Task(config_string=task_config_string)

        try:
            task.audio_file_path_absolute = audio_file_path
            task.text_file_path_absolute = subtitle_file_path
            task.sync_map_file_path_absolute = "{}.srt".format(root)

            tee = False if self.__LOGGER.level == getattr(logging, 'DEBUG') else True

            # Execute the task
            ExecuteTask(
                task=task,
                rconf=RuntimeConfiguration(config_string=runtime_config_string),
                logger=AeneasLogger(tee=tee),
            ).execute()

            # Output new subtitle segment to a file
            task.output_sync_map_file()

            # Load the above subtitle segment
            adjusted_subs = Subtitle.load(
                task.sync_map_file_path_absolute
            ).subs

            frame_rate = None
            try:
                frame_rate = self.__media_helper.get_frame_rate(video_file_path)
                self.__feature_embedder.step_sample = 1 / frame_rate
                self.__on_frame_timecodes(adjusted_subs)
            except NoFrameRateException:
                self.__LOGGER.warning("Cannot detect the frame rate for %s" % video_file_path)

            return adjusted_subs, None, None, frame_rate
        except KeyboardInterrupt:
            raise TerminalException("Subtitle stretch interrupted by the user")
        finally:
            # Housekeep intermediate files
            if task.audio_file_path_absolute is not None and os.path.exists(
                    task.audio_file_path_absolute
            ):
                os.remove(task.audio_file_path_absolute)
            if task.sync_map_file_path_absolute is not None and os.path.exists(task.sync_map_file_path_absolute):
                os.remove(task.sync_map_file_path_absolute)

    def get_log_loss(self, voice_probabilities: np.ndarray, subs: List[SubRipItem]) -> float:
        """Returns a single loss value on voice prediction

            Arguments:
                voice_probabilities {list} -- A list of probabilities of audio chunks being speech.
                subs {list} -- A list of subtitle segments.

                Returns:
                    float -- The loss value.
        """

        subtitle_mask = Predictor.__get_subtitle_mask(self, subs)
        if len(subtitle_mask) == 0:
            raise TerminalException("Subtitle is empty")

        # Adjust the voice duration when it is shorter than the subtitle duration
        # so we can have room to shift the subtitle back and forth based on losses.
        head_room = len(voice_probabilities) - len(subtitle_mask)
        if head_room < 0:
            self.__LOGGER.warning("Audio duration is shorter than the subtitle duration")
            local_vp = np.vstack(
                [
                    voice_probabilities,
                    [np.zeros(voice_probabilities.shape[1])] * (-head_room * 5),
                ]
            )
            result = log_loss(
                subtitle_mask, local_vp[: len(subtitle_mask)], labels=[0, 1]
            )
        else:
            result = log_loss(
                subtitle_mask, voice_probabilities[: len(subtitle_mask)], labels=[0, 1]
            )

        self.__LOGGER.debug("Log loss: {}".format(result))
        return result

    def get_min_log_loss_and_index(self, voice_probabilities: np.ndarray, subs: SubRipFile) -> Tuple[float, int]:
        """Returns the minimum loss value and its shift position after going through all possible shifts.
            Arguments:
                voice_probabilities {list} -- A list of probabilities of audio chunks being speech.
                subs {list} -- A list of subtitle segments.
            Returns:
                tuple -- The minimum loss value and its position.
        """

        local_subs = deepcopy(subs)

        local_subs.shift(seconds=-FeatureEmbedder.time_to_sec(subs[0].start))
        subtitle_mask = Predictor.__get_subtitle_mask(self, local_subs)
        if len(subtitle_mask) == 0:
            raise TerminalException("Subtitle is empty")

        # Adjust the voice duration when it is shorter than the subtitle duration
        # so we can have room to shift the subtitle back and forth based on losses.
        head_room = len(voice_probabilities) - len(subtitle_mask)
        self.__LOGGER.debug("head room: {}".format(head_room))
        if head_room < 0:
            local_vp = np.vstack(
                [
                    voice_probabilities,
                    [np.zeros(voice_probabilities.shape[1])] * (-head_room * 5),
                ]
            )
        else:
            local_vp = voice_probabilities
        head_room = len(local_vp) - len(subtitle_mask)
        if head_room > Predictor.__MAX_HEAD_ROOM:
            self.__LOGGER.error("head room: {}".format(head_room))
            raise TerminalException(
                "Maximum head room reached due to the suspicious audio or subtitle duration"
            )

        log_losses = []
        self.__LOGGER.debug(
            "Start calculating {} log loss(es)...".format(head_room)
        )
        for i in np.arange(0, head_room):
            log_losses.append(
                log_loss(
                    subtitle_mask,
                    local_vp[i:i + len(subtitle_mask)],
                    labels=[0, 1],
                )
            )
        if log_losses:
            min_log_loss = min(log_losses)
            min_log_loss_idx = log_losses.index(min_log_loss)
        else:
            min_log_loss = None
            min_log_loss_idx = 0

        del local_vp
        del log_losses
        gc.collect()

        return min_log_loss, min_log_loss_idx

    @staticmethod
    def _predict_in_multiprocesses(
            self,
            batch_idx: List[int],
            segment_starts: List[str],
            segment_ends: List[str],
            weights_file_path: str,
            audio_file_path: str,
            subs: List[SubRipItem],
            subs_copy: List[SubRipItem],
            stretch: bool,
            stretch_in_lang: str,
            exit_segfail: bool,
    ) -> List[SubRipItem]:
        subs_list = []
        with _ThreadPoolExecutorLocal(
                queue_size=Predictor.__THREAD_QUEUE_SIZE,
                max_workers=Predictor.__THREAD_NUMBER
        ) as executor:
            lock = threading.RLock()
            network = self.__initialise_network(os.path.dirname(weights_file_path), self.__LOGGER)
            futures = []
            for segment_index in batch_idx:
                futures.append(
                    executor.submit(
                        Predictor._predict_in_multithreads,
                        self,
                        segment_index,
                        segment_starts,
                        segment_ends,
                        weights_file_path,
                        audio_file_path,
                        subs,
                        subs_copy,
                        stretch,
                        stretch_in_lang,
                        exit_segfail,
                        lock,
                        network
                    )
                )
            for i, future in enumerate(futures):
                try:
                    new_subs = future.result(timeout=Predictor.__SEGMENT_PREDICTION_TIMEOUT)
                except concurrent.futures.TimeoutError as e:
                    self.__cancel_futures(futures[i:], Predictor.__SEGMENT_PREDICTION_TIMEOUT)
                    message = "Segment alignment timed out after {} seconds".format(Predictor.__SEGMENT_PREDICTION_TIMEOUT)
                    self.__LOGGER.error(message)
                    raise TerminalException(message) from e
                except Exception as e:
                    self.__cancel_futures(futures[i:], Predictor.__SEGMENT_PREDICTION_TIMEOUT)
                    message = "Exception on segment alignment: {}\n{}".format(str(e), "".join(traceback.format_stack()))
                    self.__LOGGER.error(e, exc_info=True, stack_info=True)
                    traceback.print_tb(e.__traceback__)
                    if isinstance(e, TerminalException):
                        raise e
                    else:
                        raise TerminalException(message) from e
                except KeyboardInterrupt:
                    self.__cancel_futures(futures[i:], Predictor.__SEGMENT_PREDICTION_TIMEOUT)
                    raise TerminalException("Segment alignment interrupted by the user")
                else:
                    self.__LOGGER.debug("Segment aligned")
                    subs_list.extend(new_subs)
        return subs_list

    @staticmethod
    def _predict_in_multithreads(
            self,
            segment_index: int,
            segment_starts: List[str],
            segment_ends: List[str],
            weights_file_path: str,
            audio_file_path: str,
            subs: List[SubRipItem],
            subs_copy: List[SubRipItem],
            stretch: bool,
            stretch_in_lang: str,
            exit_segfail: bool,
            lock: threading.RLock,
            network: Network
    ) -> List[SubRipItem]:
        segment_path = ""
        try:
            if segment_index == (len(segment_starts) - 1):
                segment_path, segment_duration = self.__media_helper.extract_audio_from_start_to_end(
                    audio_file_path, segment_starts[segment_index], None
                )
            else:
                segment_path, segment_duration = self.__media_helper.extract_audio_from_start_to_end(
                    audio_file_path,
                    segment_starts[segment_index],
                    segment_ends[segment_index],
                )
            subtitle_duration = FeatureEmbedder.time_to_sec(
                subs[segment_index][len(subs[segment_index]) - 1].end
            ) - FeatureEmbedder.time_to_sec(subs[segment_index][0].start)
            if segment_duration is None:
                max_shift_secs = None
            else:
                max_shift_secs = segment_duration - subtitle_duration

            if segment_index == 0:
                previous_gap = 0.0
            else:
                previous_gap = FeatureEmbedder.time_to_sec(subs[segment_index][0].start) - FeatureEmbedder.time_to_sec(
                    subs[segment_index - 1][len(subs[segment_index - 1]) - 1].end
                )
            subs_new, _, voice_probabilities = self.__predict(
                video_file_path=None,
                subtitle_file_path=None,
                weights_file_path=weights_file_path,
                audio_file_path=segment_path,
                subtitles=subs_copy[segment_index],
                max_shift_secs=max_shift_secs,
                previous_gap=previous_gap,
                lock=lock,
                network=network
            )
            del voice_probabilities
            gc.collect()

            if stretch:
                subs_new = self.__adjust_durations(subs_new, audio_file_path, stretch_in_lang, lock)
                self.__LOGGER.info("[{}] Segment {} stretched".format(os.getpid(), segment_index))
            return subs_new
        except Exception as e:
            self.__LOGGER.error(
                "[{}] Alignment failed for segment {}: {}\n{}".format(
                    os.getpid(), segment_index, str(e), "".join(traceback.format_stack())
                )
            )
            traceback.print_tb(e.__traceback__)
            if exit_segfail:
                raise TerminalException("At least one of the segments failed on alignment. Exiting...") from e
            return subs[segment_index]
        finally:
            # Housekeep intermediate files
            if os.path.exists(segment_path):
                os.remove(segment_path)

    @staticmethod
    def __minibatch(total: int, batch_size: int) -> Iterable[List[int]]:
        batch: List = []
        for i in range(total):
            if len(batch) == batch_size:
                yield batch
                batch = []
            batch.append(i)
        if batch:
            yield batch

    @staticmethod
    def __initialise_network(weights_dir: str, logger: logging.Logger) -> Network:
        model_dir = weights_dir.replace("/weights", "/model")
        config_dir = weights_dir.replace("/weights", "/config")
        files = os.listdir(model_dir)
        model_files = [
            file
            for file in files
            if file.startswith("model")
        ]
        files = os.listdir(config_dir)
        hyperparams_files = [
            file
            for file in files
            if file.startswith("hyperparameters")
        ]

        if not model_files:
            raise TerminalException(
                "Cannot find model files at {}".format(weights_dir)
            )

        logger.debug("model files: {}".format(model_files))
        logger.debug("config files: {}".format(hyperparams_files))

        # Get the first file from the file lists
        model_path = "{}/{}".format(model_dir, model_files[0])
        hyperparams_path = "{}/{}".format(config_dir, hyperparams_files[0])
        hyperparams = Hyperparameters.from_file(hyperparams_path)
        return Network.get_from_model(model_path, hyperparams)

    @staticmethod
    def __get_weights_path(weights_dir: str) -> str:
        files = os.listdir(weights_dir)
        weights_files = [
            file
            for file in files
            if file.startswith("weights")
        ]

        if not weights_files:
            raise TerminalException(
                "Cannot find weights files at {}".format(weights_dir)
            )

        # Get the first file from the file lists
        weights_path = os.path.join(weights_dir, weights_files[0])

        return os.path.abspath(weights_path)

    def __predict_2nd_pass(self, audio_file_path: str, subs: List[SubRipItem], weights_file_path: str, stretch: bool, stretch_in_lang: str, exit_segfail: bool) -> List[SubRipItem]:
        """This function uses divide and conquer to align partial subtitle with partial video.

        Arguments:
            audio_file_path {string} -- The file path of the original audio.
            subs {list} -- A list of SubRip files.
            weights_file_path {string} --  The file path of the weights file.
            stretch {bool} -- True to stretch the subtitle segments.
            stretch_in_lang {str} -- The language used for stretching subtitles.
            exit_segfail {bool} -- True to exit on any segment alignment failures.
        """

        segment_starts, segment_ends, subs = self.__media_helper.get_audio_segment_starts_and_ends(subs)
        subs_copy = deepcopy(subs)

        for index, sub in enumerate(subs):
            self.__LOGGER.debug(
                "Subtitle chunk #{0}: start time: {1} ------> end time: {2}".format(
                    index, sub[0].start, sub[len(sub) - 1].end
                )
            )

        assert len(segment_starts) == len(
            segment_ends
        ), "Segment start times and end times do not match"
        assert len(segment_starts) == len(
            subs
        ), "Segment size and subtitle size do not match"

        subs_list = []

        max_workers = math.ceil(float(os.getenv("MAX_WORKERS", mp.cpu_count() / 2)))
        self.__LOGGER.debug("Number of workers: {}".format(max_workers))

        with concurrent.futures.ProcessPoolExecutor(
                max_workers=max_workers
        ) as executor:
            batch_size = max(math.floor(len(segment_starts) / max_workers), 1)
            futures = [
                executor.submit(
                    Predictor._predict_in_multiprocesses,
                    self,
                    batch_idx,
                    segment_starts,
                    segment_ends,
                    weights_file_path,
                    audio_file_path,
                    subs,
                    subs_copy,
                    stretch,
                    stretch_in_lang,
                    exit_segfail
                )
                for batch_idx in Predictor.__minibatch(len(segment_starts), batch_size)
            ]
            for i, future in enumerate(futures):
                try:
                    subs_list.extend(future.result(timeout=Predictor.__SEGMENT_PREDICTION_TIMEOUT * batch_size))
                except concurrent.futures.TimeoutError as e:
                    self.__cancel_futures(futures[i:], Predictor.__SEGMENT_PREDICTION_TIMEOUT * batch_size)
                    message = "Batch alignment timed out after {} seconds".format(Predictor.__SEGMENT_PREDICTION_TIMEOUT)
                    self.__LOGGER.error(message)
                    raise TerminalException(message) from e
                except Exception as e:
                    self.__cancel_futures(futures[i:], Predictor.__SEGMENT_PREDICTION_TIMEOUT * batch_size)
                    message = "Exception on batch alignment: {}\n{}".format(str(e), "".join(traceback.format_stack()))
                    self.__LOGGER.error(e, exc_info=True, stack_info=True)
                    traceback.print_tb(e.__traceback__)
                    if isinstance(e, TerminalException):
                        raise e
                    else:
                        raise TerminalException(message) from e
                except KeyboardInterrupt:
                    self.__cancel_futures(futures[i:], Predictor.__SEGMENT_PREDICTION_TIMEOUT * batch_size)
                    raise TerminalException("Batch alignment interrupted by the user")
                else:
                    self.__LOGGER.debug("Batch aligned")

        subs_list = [sub_item for sub_item in subs_list]
        self.__LOGGER.debug("All segments aligned")
        return subs_list

    def __cancel_futures(self, futures: List[concurrent.futures.Future], timeout: int) -> None:
        for future in futures:
            future.cancel()
        concurrent.futures.wait(futures, timeout=timeout)

    def __get_subtitle_mask(self, subs: List[SubRipItem]) -> np.ndarray:
        pos = self.__feature_embedder.time_to_position(subs[len(subs) - 1].end) - 1
        subtitle_mask = np.zeros(pos if pos > 0 else 0)

        for sub in subs:
            start_pos = self.__feature_embedder.time_to_position(sub.start)
            end_pos = self.__feature_embedder.time_to_position(sub.end)
            for i in np.arange(start_pos, end_pos):
                if i < len(subtitle_mask):
                    subtitle_mask[i] = 1
        return subtitle_mask

    def __on_frame_timecodes(self, subs: List[SubRipItem]) -> None:
        for sub in subs:
            millis_per_frame = self.__feature_embedder.step_sample * 1000
            new_start_millis = round(int(str(sub.start).split(",")[1]) / millis_per_frame + 0.5) * millis_per_frame
            new_start = str(sub.start).split(",")[0] + "," + str(int(new_start_millis)).zfill(3)
            new_end_millis = round(int(str(sub.end).split(",")[1]) / millis_per_frame - 0.5) * millis_per_frame
            new_end = str(sub.end).split(",")[0] + "," + str(int(new_end_millis)).zfill(3)
            sub.start = SubRipTime.coerce(new_start)
            sub.end = SubRipTime.coerce(new_end)

    def __adjust_durations(self, subs: List[SubRipItem], audio_file_path: str, stretch_in_lang: str, lock: threading.RLock) -> List[SubRipItem]:
        from aeneas.executetask import ExecuteTask
        from aeneas.task import Task
        from aeneas.runtimeconfiguration import RuntimeConfiguration
        from aeneas.logger import Logger as AeneasLogger

        # Initialise a DTW alignment task
        task_config_string = (
            "task_language={}|os_task_file_format=srt|is_text_type=subtitles".format(stretch_in_lang)
        )
        runtime_config_string = "dtw_algorithm=stripe"  # stripe or exact
        task = Task(config_string=task_config_string)

        try:
            with lock:
                segment_path, _ = self.__media_helper.extract_audio_from_start_to_end(
                    audio_file_path,
                    str(subs[0].start),
                    str(subs[len(subs) - 1].end),
                )

                # Create a text file for DTW alignments
                root, _ = os.path.splitext(segment_path)
                text_file_path = "{}.txt".format(root)

                with open(text_file_path, "w", encoding="utf8") as text_file:
                    for sub_new in subs:
                        text_file.write(sub_new.text)
                        text_file.write(os.linesep * 2)

                task.audio_file_path_absolute = segment_path
                task.text_file_path_absolute = text_file_path
                task.sync_map_file_path_absolute = "{}.srt".format(root)

                tee = self.__LOGGER.level == getattr(logging, 'DEBUG')

                # Execute the task
                ExecuteTask(
                    task=task,
                    rconf=RuntimeConfiguration(config_string=runtime_config_string),
                    logger=AeneasLogger(tee=tee),
                ).execute()

                # Output new subtitle segment to a file
                task.output_sync_map_file()

            # Load the above subtitle segment
            adjusted_subs = Subtitle.load(
                task.sync_map_file_path_absolute
            ).subs
            for index, sub_new_loaded in enumerate(adjusted_subs):
                sub_new_loaded.index = subs[index].index

            adjusted_subs.shift(
                seconds=self.__media_helper.get_duration_in_seconds(
                    start=None, end=str(subs[0].start)
                )
            )
            return adjusted_subs
        except KeyboardInterrupt:
            raise TerminalException("Subtitle stretch interrupted by the user")
        finally:
            # Housekeep intermediate files
            if task.audio_file_path_absolute is not None and os.path.exists(
                    task.audio_file_path_absolute
            ):
                os.remove(task.audio_file_path_absolute)
            if task.text_file_path_absolute is not None and os.path.exists(
                    task.text_file_path_absolute
            ):
                os.remove(task.text_file_path_absolute)
            if task.sync_map_file_path_absolute is not None and os.path.exists(task.sync_map_file_path_absolute):
                os.remove(task.sync_map_file_path_absolute)

    def __predict(
            self,
            video_file_path: Optional[str],
            subtitle_file_path: Optional[str],
            weights_file_path: str,
            audio_file_path: Optional[str] = None,
            subtitles: Optional[SubRipFile] = None,
            max_shift_secs: Optional[float] = None,
            previous_gap: Optional[float] = None,
            lock: Optional[threading.RLock] = None,
            network: Optional[Network] = None
<<<<<<< HEAD
    ) -> Tuple[List[SubRipItem], str, "np.ndarray[float]"]:
=======
    ) -> Tuple[List[SubRipItem], str, np.ndarray]:
>>>>>>> e7eada59
        """Shift out-of-sync subtitle cues by sending the audio track of an video to the trained network.

        Arguments:
            video_file_path {string} -- The file path of the original video.
            subtitle_file_path {string} -- The file path of the out-of-sync subtitles.
            weights_file_path {string} -- The file path of the weights file.

        Keyword Arguments:
            audio_file_path {string} -- The file path of the original audio (default: {None}).
            subtitles {list} -- The list of SubRip files (default: {None}).
            max_shift_secs {float} -- The maximum seconds by which subtitle cues can be shifted (default: {None}).
            previous_gap {float} -- The duration between the start time of the audio segment and the start time of the subtitle segment (default: {None}).

        Returns:
            tuple -- The shifted subtitles, the audio file path and the voice probabilities of the original audio.
        """
        if network is None:
            network = self.__initialise_network(os.path.dirname(weights_file_path), self.__LOGGER)
        result: Dict[str, Any] = {}
        pred_start = datetime.datetime.now()
        if audio_file_path is not None:
            result["audio_file_path"] = audio_file_path
        elif video_file_path is not None:
            t = datetime.datetime.now()
            audio_file_path = self.__media_helper.extract_audio(
                video_file_path, True, 16000
            )
            self.__LOGGER.debug(
                "[{}] Audio extracted after {}".format(
                    os.getpid(), str(datetime.datetime.now() - t)
                )
            )
            result["video_file_path"] = video_file_path
        else:
            raise TerminalException("Neither audio nor video is passed in")

        if subtitle_file_path is not None:
            subs = Subtitle.load(subtitle_file_path).subs
            result["subtitle_file_path"] = subtitle_file_path
        elif subtitles is not None:
            subs = subtitles
        else:
            if os.path.exists(audio_file_path):
                os.remove(audio_file_path)
            raise TerminalException("ERROR: No subtitles passed in")
        if lock is not None:
            with lock:
                try:
                    train_data, labels = self.__feature_embedder.extract_data_and_label_from_audio(
                        audio_file_path, None, subtitles=subs
                    )
                except TerminalException:
                    if os.path.exists(audio_file_path):
                        os.remove(audio_file_path)
                    raise
        else:
            try:
                train_data, labels = self.__feature_embedder.extract_data_and_label_from_audio(
                    audio_file_path, None, subtitles=subs
                )
            except TerminalException:
                if os.path.exists(audio_file_path):
                    os.remove(audio_file_path)
                raise

        train_data = np.array([np.rot90(val) for val in train_data])
        train_data = train_data - np.mean(train_data, axis=0)
        result["time_load_dataset"] = str(datetime.datetime.now() - pred_start)
        result["X_shape"] = train_data.shape

        # Load neural network
        input_shape = (train_data.shape[1], train_data.shape[2])
        self.__LOGGER.debug("[{}] input shape: {}".format(os.getpid(), input_shape))

        # Network class is not thread safe so a new graph is created for each thread
        pred_start = datetime.datetime.now()
        if lock is not None:
            with lock:
                try:
                    self.__LOGGER.debug("[{}] Start predicting...".format(os.getpid()))
                    voice_probabilities = network.get_predictions(train_data, weights_file_path)
                except Exception as e:
                    self.__LOGGER.error("[{}] Prediction failed: {}\n{}".format(os.getpid(), str(e), "".join(traceback.format_stack())))
                    traceback.print_tb(e.__traceback__)
                    raise TerminalException("Prediction failed") from e
                finally:
                    del train_data
                    del labels
                    gc.collect()
        else:
            try:
                self.__LOGGER.debug("[{}] Start predicting...".format(os.getpid()))
                voice_probabilities = network.get_predictions(train_data, weights_file_path)
            except Exception as e:
                self.__LOGGER.error(
                    "[{}] Prediction failed: {}\n{}".format(os.getpid(), str(e), "".join(traceback.format_stack())))
                traceback.print_tb(e.__traceback__)
                raise TerminalException("Prediction failed") from e
            finally:
                del train_data
                del labels
                gc.collect()

        if len(voice_probabilities) <= 0:
            if os.path.exists(audio_file_path):
                os.remove(audio_file_path)
            raise TerminalException(
                "ERROR: Audio is too short and no voice was detected"
            )

        result["time_predictions"] = str(datetime.datetime.now() - pred_start)

        original_start = FeatureEmbedder.time_to_sec(subs[0].start)
        shifted_subs = deepcopy(subs)
        subs.shift(seconds=-original_start)

        self.__LOGGER.info("[{}] Aligning subtitle with video...".format(os.getpid()))

        if lock is not None:
            with lock:
                min_log_loss, min_log_loss_pos = self.get_min_log_loss_and_index(
                    voice_probabilities, subs
                )
        else:
            min_log_loss, min_log_loss_pos = self.get_min_log_loss_and_index(
                voice_probabilities, subs
            )

        pos_to_delay = min_log_loss_pos
        result["loss"] = min_log_loss

        self.__LOGGER.info("[{}] Subtitle aligned".format(os.getpid()))

        if subtitle_file_path is not None:  # for the first pass
            seconds_to_shift = (
                self.__feature_embedder.position_to_duration(pos_to_delay) - original_start
            )
        elif subtitles is not None:  # for each in second pass
            seconds_to_shift = self.__feature_embedder.position_to_duration(pos_to_delay) - previous_gap if previous_gap is not None else 0.0
        else:
            if os.path.exists(audio_file_path):
                os.remove(audio_file_path)
            raise ValueError("ERROR: No subtitles passed in")

        if abs(seconds_to_shift) > Predictor.__MAX_SHIFT_IN_SECS:
            if os.path.exists(audio_file_path):
                os.remove(audio_file_path)
            raise TerminalException(
                "Average shift duration ({} secs) have been reached".format(
                    Predictor.__MAX_SHIFT_IN_SECS
                )
            )

        result["seconds_to_shift"] = seconds_to_shift
        result["original_start"] = original_start
        total_elapsed_time = str(datetime.datetime.now() - pred_start)
        result["time_sync"] = total_elapsed_time
        self.__LOGGER.debug("[{}] Statistics: {}".format(os.getpid(), result))

        self.__LOGGER.debug("[{}] Total Time: {}".format(os.getpid(), total_elapsed_time))
        self.__LOGGER.debug(
            "[{}] Seconds to shift: {}".format(os.getpid(), seconds_to_shift)
        )

        # For each subtitle chunk, its end time should not be later than the end time of the audio segment
        if max_shift_secs is not None and seconds_to_shift <= max_shift_secs:
            shifted_subs.shift(seconds=seconds_to_shift)
        elif max_shift_secs is not None and seconds_to_shift > max_shift_secs:
            self.__LOGGER.warning(
                "[{}] Maximum {} seconds shift has reached".format(os.getpid(), max_shift_secs)
            )
            shifted_subs.shift(seconds=max_shift_secs)
        else:
            shifted_subs.shift(seconds=seconds_to_shift)
        self.__LOGGER.debug("[{}] Subtitle shifted".format(os.getpid()))
        return shifted_subs, audio_file_path, voice_probabilities


class _ThreadPoolExecutorLocal:

    def __init__(self, queue_size: int, max_workers: int):
        self.executor = concurrent.futures.ThreadPoolExecutor(max_workers=max_workers)
        self.semaphore = threading.BoundedSemaphore(queue_size + max_workers)

    def __enter__(self):
        return self

    def __exit__(self, exc_type, exc_val, exc_tb):
        self.executor.shutdown(True)

    def submit(self, fn, *args, **kwargs):
        self.semaphore.acquire()
        try:
            future = self.executor.submit(fn, *args, **kwargs)
        except Exception:
            self.semaphore.release()
            raise
        else:
            future.add_done_callback(lambda x: self.semaphore.release())
            return future<|MERGE_RESOLUTION|>--- conflicted
+++ resolved
@@ -8,11 +8,7 @@
 import logging
 import numpy as np
 import multiprocessing as mp
-<<<<<<< HEAD
-from typing import Tuple, List, Optional, Dict, Any, Iterable
-=======
 from typing import Tuple, List, Optional, Dict, Any, Iterable, Union
->>>>>>> e7eada59
 from pysrt import SubRipTime, SubRipItem, SubRipFile
 from sklearn.metrics import log_loss
 from copy import deepcopy
@@ -714,11 +710,7 @@
             previous_gap: Optional[float] = None,
             lock: Optional[threading.RLock] = None,
             network: Optional[Network] = None
-<<<<<<< HEAD
-    ) -> Tuple[List[SubRipItem], str, "np.ndarray[float]"]:
-=======
     ) -> Tuple[List[SubRipItem], str, np.ndarray]:
->>>>>>> e7eada59
         """Shift out-of-sync subtitle cues by sending the audio track of an video to the trained network.
 
         Arguments:
