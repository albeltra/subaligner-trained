#!/usr/bin/env python
"""
usage: subaligner_1pass [-h] -v VIDEO_PATH -s SUBTITLE_PATH [-l MAX_LOGLOSS] [-tod TRAINING_OUTPUT_DIRECTORY] [-o OUTPUT] [-d] [-q] [-ver]

Run single-stage alignment

optional arguments:
  -h, --help            show this help message and exit
  -l MAX_LOGLOSS, --max_logloss MAX_LOGLOSS
                        Max global log loss for alignment
  -tod TRAINING_OUTPUT_DIRECTORY, --training_output_directory TRAINING_OUTPUT_DIRECTORY
                        Path to the output directory containing training results
  -o OUTPUT, --output OUTPUT
                        Path to the output subtitle file
  -d, --debug           Print out debugging information
  -q, --quiet           Switch off logging information
  -ver, --version       show program's version number and exit

required arguments:
  -v VIDEO_PATH, --video_path VIDEO_PATH
                        File path or URL to the video file
  -s SUBTITLE_PATH, --subtitle_path SUBTITLE_PATH
<<<<<<< HEAD
                       File path or URL to the subtitle file (Extensions of supported subtitles: .vtt, .dfxp, .ass, .xml, .tmp, .ssa, .srt, .txt, .sami, .sub, .ttml, .smi) or selector for the embedded subtitle (e.g., embedded:page_num=888 or embedded:stream_index=0)
=======
                        File path or URL to the subtitle file
>>>>>>> 30c703d1
"""

import argparse
import sys
import traceback
import os
import tempfile


def main():
    if sys.version_info.major != 3:
        print("Cannot find Python 3")
        sys.exit(20)
    try:
        import subaligner
    except ModuleNotFoundError:
        print("Subaligner is not installed")
        sys.exit(20)

    from subaligner._version import __version__
    parser = argparse.ArgumentParser(description="Run single-stage alignment (v%s)" % __version__, formatter_class=argparse.RawTextHelpFormatter)
    required_args = parser.add_argument_group("required arguments")
    required_args.add_argument(
        "-v",
        "--video_path",
        type=str,
        default="",
        help="File path or URL to the video file",
        required=True,
    )
    from subaligner.subtitle import Subtitle
    required_args.add_argument(
        "-s",
        "--subtitle_path",
        type=str,
        default="",
<<<<<<< HEAD
        help="File path or URL to the subtitle file (Extensions of supported subtitles: {}) or selector for the embedded subtitle (e.g., embedded:page_num=888 or embedded:stream_index=0)".format(", ".join(Subtitle.subtitle_extensions())),
=======
        help="File path or URL to the subtitle file",
>>>>>>> 30c703d1
        required=True,
    )
    parser.add_argument(
        "-l",
        "--max_logloss",
        type=float,
        default=float("inf"),
        help="Max global log loss for alignment",
    )
    parser.add_argument(
        "-tod",
        "--training_output_directory",
        type=str,
        default=os.path.abspath(os.path.dirname(subaligner.__file__)),
        help="Path to the output directory containing training results",
    )
    parser.add_argument(
        "-o",
        "--output",
        type=str,
        default="",
        help="Path to the output subtitle file",
    )
    parser.add_argument("-d", "--debug", action="store_true",
                        help="Print out debugging information")
    parser.add_argument("-q", "--quiet", action="store_true",
                        help="Switch off logging information")
    parser.add_argument("-ver", "--version", action="version", version=__version__)
    FLAGS, unparsed = parser.parse_known_args()

    if FLAGS.video_path == "":
        print("--video_path was not passed in")
        sys.exit(21)
    if FLAGS.subtitle_path == "":
        print("--subtitle_path was not passed in")
        sys.exit(21)
    if FLAGS.subtitle_path.lower().startswith("http") and FLAGS.output == "":
        print("--output was not passed in for alignment on a remote subtitle file")
        sys.exit(21)
    if FLAGS.subtitle_path.lower().startswith("teletext:") and FLAGS.output == "":
        print("--output was not passed in for alignment on embedded subtitles")
        sys.exit(21)

    local_video_path = FLAGS.video_path
    local_subtitle_path = FLAGS.subtitle_path

    from subaligner.logger import Logger
    Logger.VERBOSE = FLAGS.debug
    Logger.QUIET = FLAGS.quiet
    from subaligner.predictor import Predictor
    from subaligner.exception import UnsupportedFormatException
    from subaligner.exception import TerminalException
    from subaligner.utils import Utils

    try:
        if FLAGS.video_path.lower().startswith("http"):
            _, local_video_path = tempfile.mkstemp()
            _, video_file_extension = os.path.splitext(FLAGS.video_path.lower())
            local_video_path = "{}{}".format(local_video_path, video_file_extension)
            Utils.download_file(FLAGS.video_path, local_video_path)

        if FLAGS.subtitle_path.lower().startswith("http"):
            _, local_subtitle_path = tempfile.mkstemp()
            _, subtitle_file_extension = os.path.splitext(FLAGS.subtitle_path.lower())
            local_subtitle_path = "{}{}".format(local_subtitle_path, subtitle_file_extension)
            Utils.download_file(FLAGS.subtitle_path, local_subtitle_path)

        if FLAGS.subtitle_path.lower().startswith("embedded:"):
            _, local_subtitle_path = tempfile.mkstemp()
            _, subtitle_file_extension = os.path.splitext(FLAGS.output)
            local_subtitle_path = "{}{}".format(local_subtitle_path, subtitle_file_extension)
            params = FLAGS.subtitle_path.lower().split(":")[1].split(",")
            if params and "=" in params[0]:
                params = {param.split("=")[0]: param.split("=")[1] for param in params}
                if "page_num" in params:
                    Utils.extract_teletext_as_subtitle(local_video_path, int(params["page_num"]), local_subtitle_path)
                elif "stream_index" in params:
                    Utils.extract_matroska_subtitle(local_video_path, int(params["stream_index"]), local_subtitle_path)
            else:
                print("Embedded subtitle selector cannot be empty")
                sys.exit(21)

        predictor = Predictor()
        subs, audio_file_path, voice_probabilities, frame_rate = predictor.predict_single_pass(
            video_file_path=local_video_path,
            subtitle_file_path=local_subtitle_path,
            weights_dir=os.path.join(FLAGS.training_output_directory, "models/training/weights")
        )

        aligned_subtitle_path = "_aligned.".join(FLAGS.subtitle_path.rsplit(".", 1)) if FLAGS.output == "" else FLAGS.output
        Subtitle.export_subtitle(local_subtitle_path, subs, aligned_subtitle_path, frame_rate)

        log_loss = predictor.get_log_loss(voice_probabilities, subs)
        if log_loss is None or log_loss > FLAGS.max_logloss:
            print(
                "Alignment failed with a too high loss value: {}".format(log_loss)
            )
            _remove_tmp_files(FLAGS, local_video_path, local_subtitle_path)
            sys.exit(22)

        print("Aligned subtitle saved to: {}".format(aligned_subtitle_path))
    except UnsupportedFormatException as e:
        print(
            "{}\n{}".format(str(e), "".join(traceback.format_stack()) if FLAGS.debug else "")
        )
        _remove_tmp_files(FLAGS, local_video_path, local_subtitle_path)
        sys.exit(23)
    except TerminalException as e:
        print(
            "{}\n{}".format(str(e), "".join(traceback.format_stack()) if FLAGS.debug else "")
        )
        _remove_tmp_files(FLAGS, local_video_path, local_subtitle_path)
        sys.exit(24)
    except Exception as e:
        print(
            "{}\n{}".format(str(e), "".join(traceback.format_stack()) if FLAGS.debug else "")
        )
        _remove_tmp_files(FLAGS, local_video_path, local_subtitle_path)
        sys.exit(1)
    else:
        _remove_tmp_files(FLAGS, local_video_path, local_subtitle_path)
        sys.exit(0)


def _remove_tmp_files(flags, local_video_path, local_subtitle_path):
    if flags.video_path.lower().startswith("http") and os.path.exists(local_video_path):
        os.remove(local_video_path)
    if flags.subtitle_path.lower().startswith("http") and os.path.exists(local_subtitle_path):
        os.remove(local_subtitle_path)


if __name__ == "__main__":
    main()<|MERGE_RESOLUTION|>--- conflicted
+++ resolved
@@ -20,11 +20,7 @@
   -v VIDEO_PATH, --video_path VIDEO_PATH
                         File path or URL to the video file
   -s SUBTITLE_PATH, --subtitle_path SUBTITLE_PATH
-<<<<<<< HEAD
                        File path or URL to the subtitle file (Extensions of supported subtitles: .vtt, .dfxp, .ass, .xml, .tmp, .ssa, .srt, .txt, .sami, .sub, .ttml, .smi) or selector for the embedded subtitle (e.g., embedded:page_num=888 or embedded:stream_index=0)
-=======
-                        File path or URL to the subtitle file
->>>>>>> 30c703d1
 """
 
 import argparse
@@ -61,11 +57,7 @@
         "--subtitle_path",
         type=str,
         default="",
-<<<<<<< HEAD
         help="File path or URL to the subtitle file (Extensions of supported subtitles: {}) or selector for the embedded subtitle (e.g., embedded:page_num=888 or embedded:stream_index=0)".format(", ".join(Subtitle.subtitle_extensions())),
-=======
-        help="File path or URL to the subtitle file",
->>>>>>> 30c703d1
         required=True,
     )
     parser.add_argument(
